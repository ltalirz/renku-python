# -*- coding: utf-8 -*-
#
# Copyright 2020 - Swiss Data Science Center (SDSC)
# A partnership between École Polytechnique Fédérale de Lausanne (EPFL) and
# Eidgenössische Technische Hochschule Zürich (ETHZ).
#
# Licensed under the Apache License, Version 2.0 (the "License");
# you may not use this file except in compliance with the License.
# You may obtain a copy of the License at
#
#     http://www.apache.org/licenses/LICENSE-2.0
#
# Unless required by applicable law or agreed to in writing, software
# distributed under the License is distributed on an "AS IS" BASIS,
# WITHOUT WARRANTIES OR CONDITIONS OF ANY KIND, either express or implied.
# See the License for the specific language governing permissions and
# limitations under the License.
"""Renku service view decorators."""
import re
from functools import wraps

from flask import jsonify, request
from flask_apispec import doc
from git import GitCommandError
from marshmallow import ValidationError
from redis import RedisError
from sentry_sdk import capture_exception
from werkzeug.exceptions import HTTPException

from renku.core.errors import MigrationRequired, RenkuException
from renku.service.cache import cache
from renku.service.config import (
    GIT_ACCESS_DENIED_ERROR_CODE,
    GIT_UNKNOWN_ERROR_CODE,
    INTERNAL_FAILURE_ERROR_CODE,
    INVALID_HEADERS_ERROR_CODE,
    INVALID_PARAMS_ERROR_CODE,
    REDIS_EXCEPTION_ERROR_CODE,
    RENKU_EXCEPTION_ERROR_CODE,
)
from renku.service.serializers.headers import UserIdentityHeaders
from renku.service.views import error_response


def requires_identity(f):
    """Wrapper which indicates that route requires user identification."""
    # noqa
    @wraps(f)
    def decorated_function(*args, **kws):
        """Represents decorated function."""
        try:
<<<<<<< HEAD
            user_identity = UserIdentityHeaders().load(request.headers)
        except (ValidationError, KeyError):
=======
            user = UserIdentityHeaders().load(request.headers)
        except (ValidationError, KeyError) as e:
            capture_exception(e)

>>>>>>> b908ffd0
            err_message = "user identification is incorrect or missing"
            return jsonify(error={"code": INVALID_HEADERS_ERROR_CODE, "reason": err_message})

        return f(user_identity, *args, **kws)

    return decorated_function


def optional_identity(f):
    """Wrapper which indicates partial dependency on user identification."""

    @wraps(f)
    def decorated_function(*args, **kws):
        """Represents decorated function."""
        try:
            user_identity = UserIdentityHeaders().load(request.headers)
        except (ValidationError, KeyError):
            return f(None, *args, **kws)

        return f(user_identity, *args, **kws)

    return decorated_function


def handle_redis_except(f):
    """Wrapper which handles Redis exceptions."""
    # noqa
    @wraps(f)
    def decorated_function(*args, **kwargs):
        """Represents decorated function."""
        try:
            return f(*args, **kwargs)
        except (RedisError, OSError) as e:
            capture_exception(e)

            return jsonify(error={"code": REDIS_EXCEPTION_ERROR_CODE, "reason": e.messages})

    return decorated_function


@handle_redis_except
def requires_cache(f):
    """Wrapper which injects cache object into view."""
    # noqa
    @wraps(f)
    def decorated_function(*args, **kwargs):
        """Represents decorated function."""
        return f(cache, *args, **kwargs)

    return decorated_function


def handle_schema_except(f):
    """Wrapper which handles Schema.load exceptions."""
    # noqa
    @wraps(f)
    def decorated_function(*args, **kwargs):
        """Represents decorated function."""
        try:
            return f(*args, **kwargs)
        except KeyError as e:
            capture_exception(e)

            if e.args and len(e.args) > 0:
                return jsonify(error={"code": INVALID_PARAMS_ERROR_CODE, "reason": f'missing parameter "{e.args[0]}"'})

            raise

    return decorated_function


def handle_validation_except(f):
    """Wrapper which handles marshmallow `ValidationError`."""
    # noqa
    @wraps(f)
    def decorated_function(*args, **kwargs):
        """Represents decorated function."""
        try:
            return f(*args, **kwargs)
        except ValidationError as e:
            capture_exception(e)

            return jsonify(error={"code": INVALID_PARAMS_ERROR_CODE, "reason": e.messages,})

    return decorated_function


def handle_renku_except(f):
    """Wrapper which handles `RenkuException`."""
    # noqa
    @wraps(f)
    def decorated_function(*args, **kwargs):
        """Represents decorated function."""
        try:
            return f(*args, **kwargs)
        except RenkuException as e:
            capture_Exception(e)

            err_response = {
                "code": RENKU_EXCEPTION_ERROR_CODE,
                "reason": str(e),
            }

            if isinstance(e, MigrationRequired):
                err_response["migration_required"] = True

            return jsonify(error=err_response)

    return decorated_function


def handle_git_except(f):
    """Wrapper which handles `RenkuException`."""
    # noqa
    @wraps(f)
    def decorated_function(*args, **kwargs):
        """Represents decorated function."""
        try:
            return f(*args, **kwargs)
        except GitCommandError as e:
            capture_exception(e)

            error_code = GIT_ACCESS_DENIED_ERROR_CODE if "Access denied" in e.stderr else GIT_UNKNOWN_ERROR_CODE

            # strip oauth tokens
            error_reason = format(" ".join(e.stderr.strip().split("\n")))
            error_reason_safe = re.sub("^(.+)(oauth2:)(.+)(@)(.+)$", r"\1\2<token-hidden>\4\5", error_reason)

            return jsonify(error={"code": error_code, "reason": f"git error: {error_reason_safe}"})

    return decorated_function


def accepts_json(f):
    """Wrapper which ensures only JSON payload can be in request."""
    # noqa
    @wraps(f)
    def decorated_function(*args, **kwargs):
        """Represents decorated function."""
        if "Content-Type" not in request.headers:
            return jsonify(error={"code": INVALID_HEADERS_ERROR_CODE, "reason": "invalid request headers"})

        header_check = request.headers["Content-Type"] == "application/json"

        if not request.is_json or not header_check:
            return jsonify(error={"code": INVALID_HEADERS_ERROR_CODE, "reason": "invalid request payload"})

        return f(*args, **kwargs)

    return decorated_function


def handle_base_except(f):
    """Wrapper which handles base exceptions."""
    # noqa
    @wraps(f)
    def decorated_function(*args, **kwargs):
        """Represents decorated function."""
        try:
            return f(*args, **kwargs)
        except HTTPException as e:  # handle general werkzeug exception
            capture_exception(e)

            return error_response(e.code, e.description)

        except (Exception, BaseException, OSError, IOError) as e:
            capture_exception(e)

            internal_error = "internal error"
            if hasattr(e, "stderr"):
                internal_error += ": {0}".format(" ".join(e.stderr.strip().split("\n")))

            return error_response(INTERNAL_FAILURE_ERROR_CODE, internal_error)

    return decorated_function


def header_doc(description, tags=()):
    """Wrap additional OpenAPI header description for an endpoint."""
    return doc(
        description=description,
        params={
            "Authorization": {
                "description": (
                    "Used for users git oauth2 access. " "For example: " "```Bearer asdf-qwer-zxcv```"
                ),
                "in": "header",
                "type": "string",
            },
            "Renku-User": {
                "description": (
                    "JWT used for identification of the users. "
                    "For example: "
                    "```a9bd31fb.bfad4899b8bdf.d0908fab19d```"
                ),
                "in": "header",
                "type": "string",
            }
        },
        tags=list(tags),
    )


def handle_common_except(f):
    """Handle common exceptions."""
    # noqa
    @wraps(f)
    def dec(*args, **kwargs):
        """Decorated function."""

        @handle_base_except
        @handle_validation_except
        @handle_renku_except
        @handle_git_except
        def _wrapped(*args_, **kwargs_):
            return f(*args_, **kwargs_)

        return _wrapped(*args, **kwargs)

    return dec<|MERGE_RESOLUTION|>--- conflicted
+++ resolved
@@ -49,15 +49,10 @@
     def decorated_function(*args, **kws):
         """Represents decorated function."""
         try:
-<<<<<<< HEAD
-            user_identity = UserIdentityHeaders().load(request.headers)
-        except (ValidationError, KeyError):
-=======
             user = UserIdentityHeaders().load(request.headers)
         except (ValidationError, KeyError) as e:
             capture_exception(e)
-
->>>>>>> b908ffd0
+            
             err_message = "user identification is incorrect or missing"
             return jsonify(error={"code": INVALID_HEADERS_ERROR_CODE, "reason": err_message})
 
